# Copyright 2023 Geoffrey R. Scheller
#
# Licensed under the Apache License, Version 2.0 (the "License");
# you may not use this file except in compliance with the License.
# You may obtain a copy of the License at
#
#     http://www.apache.org/licenses/LICENSE-2.0
#
# Unless required by applicable law or agreed to in writing, software
# distributed under the License is distributed on an "AS IS" BASIS,
# WITHOUT WARRANTIES OR CONDITIONS OF ANY KIND, either express or implied.
# See the License for the specific language governing permissions and
# limitations under the License.

<<<<<<< HEAD
"""Package grscheller.datastructures - RC 0.11.0-1
=======
"""Package grscheller.datastructures - development branch (main)
>>>>>>> main

   Data structures geared to different algorithmic use cases. Supportive
   of both functional and imperative programming styles while endeavoring
   to remain Pythonic.

   The data structures in this package:

   - Allow developers to focus on the algorithms the data structures were
     designed to support.
   - Take care of all the "bit fiddling" needed to implement data structure
     behaviors, perform memory management, and deal with edge cases.
   - Mutate data structure instances safely by manipulating encapsulated
     data in protected inner scopes.
   - Iterate over inaccessible copies of internal state allowing the data
     structures to safely mutate while iterators leisurely iterate. 
   - Safely share data between multiple data structure instances by making
     shared data immutable and inaccessible to client code.
   - Don't force functional programming paradigms on client code, but
     provide functional tools to opt into.
   - Don't force exception driven code paths upon client code. Except for
     Python iterators and syntax errors, exceptions are for "exceptional"
     events.
"""
__version__ = "0.11.0"
__author__ = "Geoffrey R. Scheller"
__copyright__ = "Copyright (c) 2023 Geoffrey R. Scheller"
__license__ = "Appache License 2.0"

from .array import CLArray
from .queue import CircularArray, FIFOQueue, LIFOQueue, DoubleQueue
from .stack import Stack, FStack
from .tup import FTuple
from .core.fp import Maybe, Some, Nothing, Either, Left, Right
from .core.fp import maybeToEither, eitherToMaybe
from .core.iterlib import merge, exhaust<|MERGE_RESOLUTION|>--- conflicted
+++ resolved
@@ -12,11 +12,7 @@
 # See the License for the specific language governing permissions and
 # limitations under the License.
 
-<<<<<<< HEAD
-"""Package grscheller.datastructures - RC 0.11.0-1
-=======
-"""Package grscheller.datastructures - development branch (main)
->>>>>>> main
+"""Package grscheller.datastructures
 
    Data structures geared to different algorithmic use cases. Supportive
    of both functional and imperative programming styles while endeavoring
