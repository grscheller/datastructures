--- conflicted
+++ resolved
@@ -36,11 +36,7 @@
      Python iterators and syntax errors, exceptions are for "exceptional"
      events.
 """
-<<<<<<< HEAD
-__version__ = "0.12.0"
-=======
 __version__ = "0.12.1"
->>>>>>> 3a0f0e17
 __author__ = "Geoffrey R. Scheller"
 __copyright__ = "Copyright (c) 2023-2024 Geoffrey R. Scheller"
 __license__ = "Appache License 2.0"
