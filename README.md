--- conflicted
+++ resolved
@@ -1,8 +1,4 @@
-<<<<<<< HEAD
-# PyPI grscheller.datastructures - release branch (v0.11.0)
-=======
 # PyPI grscheller.datastructures - release branch (v0.12.0)
->>>>>>> 73921e2e
 
 Data structures geared to different algorithmic use cases. Supportive
 of both functional and imperative programming styles while endeavoring
