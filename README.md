--- conflicted
+++ resolved
@@ -1,8 +1,4 @@
-<<<<<<< HEAD
-# PyPI grscheller.datastructures release v0.10.9 -> v0.11.0RC
-=======
 # PyPI grscheller.datastructures release v0.10.14+
->>>>>>> 9b5f6201
 
 Data structures geared to different algorithmic use cases. Supportive
 of both functional and imperative programming styles while endeavoring
