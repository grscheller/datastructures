--- conflicted
+++ resolved
@@ -33,14 +33,11 @@
 
 ## Versions - PyPI releases begin with "v"
 
-<<<<<<< HEAD
-=======
 ### version v0.12.1 - PyPI Release date 2024-01-15
 
 * BUG FIX: FStack reverse() method
 * added more tests
 
->>>>>>> 3a0f0e17
 ### version v0.12.0 - PyPI Release date 2024-01-14
 
 * Considerable future-proofing for first real Beta release
