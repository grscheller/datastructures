# Changelog: grscheller.datastrucures

## Overview

* Single Maintainer PyPI Package - software is a Beta release
* PyPI releases are tagged with a leading "v" on GitHub
* Rolling Release Model
  * maintainer will not back port bug fixes to previous versions
  * main branch will be the development branch
    * will attempt to keep relatively stable, but
    * may not be fully tested
  * release branch will be used to cut PyPI releases
    * will either be the current PyPI release, or
    * will be used to prepare the next PyPI release canidate
  * feature branches begin with "feature_" and are places to
    * explore new directions
    * commit potentially very broken code
    * could be deleted from GitHub anytime WITHOUT WARNING
* Semantic versioning for PyPI releases:
  * first digit signifies a major event, epoch, or paradigm shift
  * second digit means
    * PyPI breaking API changes
    * PyPI major changes
  * third digit either means
    * PyPI API additions
    * PyPI bugfixes or minor changes
    * PyPI documentation updates
    * first development branch breaking API changes
  * forth digit develoment, feature branches & early PyPI releases)
    * development git commit count
    * development environment thrashing
    * not to be taken too seriously

## Versions - PyPI releases begin with "v"

### version v0.12.2 - PyPI Release date 2024-01-17

* designing sensible reduce & accumulate overrides for Maybe & Either
  * default implementations were not that useful
  * taking their behavior as bugs and not API changes
  * more tests for accumulate & reduce
* fixed Stack reverse() method
  * should have caught this when I fixed FStack on last PyPI release
  * more Stack tests
* many more FP tests

### version v0.12.1 - PyPI Release date 2024-01-15

* BUG FIX: FStack reverse() method
* added more tests

### version v0.12.0 - PyPI Release date 2024-01-14

* Considerable future-proofing for first real Beta release

### version 0.11.3.4 - Finally decided to make next PyPI release Beta

* Package structure mature and not subject to change beyond additions
* Will endeavor to keep top level & core module names the same
* API changes will be deprecated before removed

### Version v0.11.0 - PyPI Release date 2023-12-20

* A lot of work done on class CLArray
  * probably will change its name before the next PyPI Release
    * perhaps to "ProcessArray" or "PArray"
* Keeping this release an Alpha version
<<<<<<< HEAD
  * mostly for freedom to rename and restructure the package 
=======
  * mostly due for freedom to rename and restructure the package
>>>>>>> a26b02fa

### Version 0.10.17.0+ (0.11.0-RC2) - 2023-12-17

* Second release candidate - probably will become next PyPI release
  * main now development branch, release will be release branch
  * decided to drop it back to Alpha
    * making datastrucutes a Beta release was premature
    * classifier "Development Status :: 3 - Alpha"
  * will cut next PyPI release with Flit from release branch
  * will need to regenerate docs on release & move to main
  * things to add in main before next release
    * will not make Maybe Nothing a singleton
    * last touched CLArray refactor
    * improve CLArray test coverage
  * Things for future PYPI releases
    * inherit FTuple from Tuple (use __new__) for performance boost
    * hold off using __slots__ until I understand them better

### Version 0.10.14.2 (0.11.0-RC1) - 2023-12-11

* First release candidate - unlikely this will be the next PyPI release
  * will cut next PyPI release with Flit from this branch
  * removed docs direrctoy before merge (docs/ will be main only)
  * things to add in main before next release
    * make Maybe Nothing a singleton (use __new__)
    * derive FTuple from Tuple (use __new__) for performance boost
    * simplify CLArray to use a Queue instead of CircularArray & iterator
    * start using __slots__ for performance boost to data structures
      * efficiency trumps extensibility
      * prevents client code adding arbitrary attributes & methods
      * smalled size & quicker method/attribute lookups
      * big difference when dealing with huge number of data structures

### Version 0.10.14.0 - commit date 2023-12-09

* Finished massive renaming & repackaging effort
  * to help with future growth in future
  * name choices more self documenting
  * top level modules
    * array
      * CLArray
    * queue
      * FIFOQueue (formerly SQueue)
      * LIFOQueue (LIFO version of above)
      * DoubleQueue (formerly DQueue)
    * stack
      * Stack (formerly PStack)
      * FStack
    * tuplelike
      * FTuple

### Version 0.10.11.0 - commit date 2023-11-27

* Created new datastructures class CLArray
  * more imperitive version of FCLArray
    * has an iterator to swap None values instead of a default value
      * when iterator is exhausted, will swap in () for None
    * no flatMap type methods
    * map method mutates self
    * can be resized
    * returns false when CLArray contains no non-() elements
  * TODO: does not yet handle StopIteration events properly
* made package more overall "atomic"

### Version 0.10.10.0 - commit date 2023-11-26

* More or less finalized FCLArray API
  * finished overriding default flatMap, mergeMap & exhaustMap from FP
  * need mergeMap & exhaustMap versions of unit tests
  * found this data structure very interesting
    * hopefully find a use for it
  * considering a simplier CLArray version

### Version v0.10.9 - PyPI release date 2023-11-21

### Version 0.10.8.0 - commit date 2023-11-18

* Bumping requires-python = ">=3.11" in pyproject.toml
  * Currently developing & testing on Python 3.11.5
  * 0.10.7.X will be used on the GitHub pypy3 branch
    * Pypy3 (7.3.13) using Python (3.10.13)
    * tests pass but are 4X slower
    * LSP almost useless due to more primative typing module

### Version 0.10.7.0 - commit date 2023-11-18

* Overhauled __repr__ & __str__ methods for all classes
  * tests that ds == eval(repr(ds)) fo all data structures ds in package
* CLArray API is in a state of flux
  * no longer stores None as a value
  * __add__ concatenates, no longer component adds
  * maybe allow zero length CLArrays?
    * would make it a monoid and not just a semigroup
    * make an immutable version too?
* Updated markdown overview documentation

### Version 0.10.1.0 - commit date 2023-11-11

* Removed flatMap methods from stateful objects
  * FLArray, DQueue, SQueue, PStack
  * kepted the map method for each
* some restructuring so package will scale better in the future

### Version v0.9.1 - PyPI release date: 2023-11-09

* First Beta release of grscheller.datastructures on PyPI
* Infrastructure stable
* Existing datastructures only should need API additions
* Type annotations working extremely well
* Using Pdoc3 to generate documentaton on GitHub
  * see https://grscheller.github.io/datastructures/
* All iterators conform to Python language "iterator protocol"
* Improved docstrings
* Future directions:
  * Develop some "typed" containers
  * Add sequence & transverse methods to functional subpackage classes
  * Monad transformers???
  * Need to use this package in other projects to gain insight

### Version v0.8.6.0 - PyPI release date: 2023-11-05

* Finally got queue.py & stack.py inheritance sorted out
* LSP with Pyright working quite well
* Goals for next PyPI release:
  * combine methods
    * tail and tailOr
    * cons and consOr
    * head and headOr

### Version 0.8.4.0 - commit date 2023-11-03

* new data structure FTuple added
  * wrapped tuple with a FP interface
  * initial minimal viable product

### Version 0.8.3.0 - commit date 2023-11-02

* major API breaking change
  * now two versions of Stack class
    * PStack (stateful) with push, pop, peak methods
    * FStack (immutable) with cons, tail, head methods
  * Dqueue renamed DQueue
  * FLarray renamed FLArray
* tests now work

### Version 0.8.0.0 - commit date 2023-10-28

* API breaking changes
  * did not find everything returning self upon mutation
* Efforts for future directions
  * decided to use pdoc3 over sphinx to generate API documentation
  * need to resolve tension of package being Pythonic and Functional

### Version 0.7.5.0 - commit date 2023-10-26

* moved pytest testsuite to root of the repo
  * src/grscheller/datastrucures/tests -> tests/
  * seems to be the canonical location of a testsuite
* instructions to run testsuite in tests/__init__.py

### Version v0.7.4.0 - PyPI release date: 2023-10-25

* More mature
* More Pythonic
* Major API changes
* Still tagging it an Alpha release

### Version 0.7.2.0 - commit date 2023-10-18

* Queue & Dqueue no longer return Maybe objects
  * Neither store None as a value
  * Now safe to return None for non-existent values
    * like popping or peaking from an empty queue or dqueue

### Version 0.7.0.0 - commit date 2023-10-16

* added Queue data structure repreenting a FIFO queue
* renamed two Dqueue methods
  * headR -> peakLastIn
  * headL -> peakNextOut
* went ahead and removed Stack head method
  * fair since I still labeling releases as alpha releases
  * the API is still a work in progress
* updated README.md
  * foreshadowing making a distinction between
    * objects "sharing" their data -> FP methods return copies
    * objects "contain" their data -> FP methods mutate object
  * added info on class Queue

### Version v0.6.9.0 - PyPI release date: 2023-10-09

* deprecated Stack head() method
  * replaced with peak() method
* renamed core module to iterlib module
  * library just contained functions for manimulating iterators
  * TODO: use mergeIters as a guide for an iterator "zip" function
* class Stack better in alignment with:
  * Python lists
    * more natural for Stack to iterate backwards starting from head
    * removed Stack's __getitem__ method
    * both pop and push/append from end
  * Dqueue which wraps a Circle instance
    * also Dqueue does not have a __getitem__ method
  * Circle which implements a circular array with a Python List
  * Stack now implements map, flatMap, mergeMap methods
    * each returns a new Stack instance, with new nodes

### Version 0.6.8.6 - commit date: 2023-10-08

* 3 new methods for class Circle and Dqueue
  * mapSelf, flatMapSelf, mergeMapSelf
    * these correspond to map, flatMap, mergeMap
    * except they act on the class objects themselves, not new instances
* these new methods will NOT be added to the Stack class
  * they would destroy node sharing
  * did add a map method which returns a new instance (with new nodes)
  * TODO: add flatMap and mergeMap methods
* probably will add them to the Dqueue class too
  * not worth the maintenance effort maintaining two version of Dqueue
    * one returning new instances
    * the other modifying the object in place

### Version 0.6.8.3 - commit date: 2023-10-06

* Stack now works with Python Reversed builtin function
  * using a __reversed__ method which is O(n)
  * never figured out why reversed() failed with __getitems__ & __len__
    * this would have been O(n^2) anyway
* Stack no longer implements the __getitems__ method
* class Carray renamed to Circle
  * implements a circular array based on a Python List
  * resizes itself as needed
  * will handle None values being pushed and popped from it
  * implemented in the grscheller.datastructures.circle module
    * in the src/grscheller/datastructures/circle.py file
  * O(1) pushing/popping to/from either end
  * O(1) length determination
  * O(1) indexing for setting and getting values.
* Dqueue implemented with Circle class instead of List class directly
* Ensured that None is never pushed to Stack & Dqueue objects


### Version 0.6.4.1 - commit date: 2023-10-01

* Initial prototypes for map and flatMap for Dqueue class
* Started grscheller.datastructures.core module
  * used for grscheller.datastructures implementation
  * no particular need to indicate them to be _private
  * exports the following functions so far
    * concatIters - sequentially concatenate multiple iterators
    * mergeIters - merge multiple iterators until one is exhausted
    * mapIter - lazily map a function over an iterator stream
* Decided to keep Alpha for next PyPI release

### Version 0.6.3.2 - commit date: 2023-09-30

* Made functional module into a sub package of datastructures
* Improved comments and type annotations
* Removed isEmpty method from Dqueue class
* Both Dqueue & Stack objects evaluate true when non-empty
* Beginning preparations for the next PyPI release
  * Want to make next PyPI release a Beta release
  * Need to improve test suite first

### Version 0.6.2.0 - commit date: 2023-09-25

* Started work on a Left biased Either Monad
* removed isEmpty method from Stack class

### Version 0.6.1.0 - commit date: 2023-09-25

* Maybe get() and getOrElse() API changes
* getting a better handle on type annotation
  * work-in-progress
  * erroneous LSP error messages greatly reduced

### Version v0.5.2.1 - PyPI release date: 2023-09-24

* data structures now support a much more FP style for Python
  * implemented Maybe monad
  * introduces the use of type annotations for this effort
  * much better test coverage

### Version 0.5.0.0 - commit date: 2023-09-20

* begin work on a more functional approach
  * create a monadic Option class
  * drop the subclassing of NONE
  * put this effort on a new branch: feature_maybe
* some flaws with previous approach
  * the OO redirection not best
    * for a class used in computationally intense contexts
    * adds way too much complexity to the design
  * some Python library probably already implemented this
    * without looking, these probably throw tons of exceptions
    * more fun implementing it myself
      * then being dissatified with someone else's design

### Version 0.4.0.0 - commit date: 2023-09-11

* subtle paradigm shift for Stack class
  * empty Stacks no longer returned for nonexistent stacks
    * like the tail of an empty stack
    * singleton Stack.stackNONE class object returned instead
  * Stack & _StackNONE classes inherit from _StackBase
  * still working out the API

### Version v0.3.0.2 - PyPI release date: 2023-09-09

* updated class Dqueue
  * added __eq__ method
  * added equality tests to tests/test_dqueue.py
* improved docstrings

### Version 0.2.3.0 - commit date: 2023-09-06

* added __eq__ method to Stack class
* added some preliminary tests
  * more tests are needed
* worst case O(n)
  * will short circuit fast if possible

### Version v0.2.2.2 - PyPI release date: 2023-09-04

* decided base package should have no dependencies other than
  * Python version (>=2.10 due to use of Python match statement)
  * Python standard libraries
* made pytest an optional \[test\] dependency
* added src/ as a top level directory as per
  * https://packaging.python.org/en/latest/tutorials/packaging-projects/
  * could not do the same for tests/ if end users are to have access

### Version v0.2.1.0 - PyPI release date: 2023-09-03

* first Version uploaded to PyPI
* https://pypi.org/project/grscheller.datastructures/
* Install from PyPI
  * $ pip install grscheller.datastructures==0.2.1.0
  * $ pip install grscheller.datastructures # for top level version
* Install from GitHub
  * $ pip install git+https://github.com/grscheller/datastructures@v0.2.1.0
* pytest made a dependency
  * useful & less confusing to developers and endusers
    * good for systems I have not tested on
    * prevents another pytest from being picked up from shell $PATH
      * using a different python version
      * giving "package not found" errors
    * for CI/CD pipelines requiring unit testing

### Version 0.2.0.2 - github only release date: 2023-08-29

* First version able to be installed from GitHub with pip
* $ pip install git+https://github.com/grscheller/datastructures@v0.2.0.2

### Version 0.2.0.1 - commit date: 2023-08-29

* First failed attempt to make package installable from GitHub with pip

### Version 0.2.0.0 - commit date: 2023-08-29

* BREAKING API CHANGE!!!
* Stack push method now returns reference to self
* Dqueue pushL & pushR methods now return references to self
* These methods used to return the data being pushed
* Now able to "." chain push methods together
* Updated tests - before making API changes
* First version to be "released" on GitHub

### Version 0.1.1.0 - commit date: 2023-08-27

* grscheller.datastructures moved to its own GitHub repo
* https://github.com/grscheller/datastructures
  * GitHub and PyPI user names just a happy coincidence

### Version 0.1.0.0 - initial version: 2023-08-27

* Package implementing data structures which do not throw exceptions
* Did not push to PyPI until version 0.2.1.0
* Initial Python grscheller.datastructures for 0.1.0.0 commit:
  * dqueue - implements a double sided queue class Dqueue
  * stack - implements a LIFO stack class Stack<|MERGE_RESOLUTION|>--- conflicted
+++ resolved
@@ -65,11 +65,7 @@
   * probably will change its name before the next PyPI Release
     * perhaps to "ProcessArray" or "PArray"
 * Keeping this release an Alpha version
-<<<<<<< HEAD
   * mostly for freedom to rename and restructure the package 
-=======
-  * mostly due for freedom to rename and restructure the package
->>>>>>> a26b02fa
 
 ### Version 0.10.17.0+ (0.11.0-RC2) - 2023-12-17
 
